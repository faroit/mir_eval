# -*- coding: utf-8 -*-
'''
Source separation algorithms attempt to extract recordings of individual
sources from a recording of a mixture of sources.  Evaluation methods for
source separation compare the extracted sources from reference sources and
attempt to measure the perceptual quality of the separation.

Currently, only bss_eval is implemented, as described in:
    Emmanuel Vincent, Rémi Gribonval, and Cédric Févotte, "Performance
    measurement in blind audio source separation," IEEE Trans. on Audio,
    Speech and Language Processing, 14(4):1462-1469, 2006.

See also the bss_eval MATLAB toolbox:
    http://bass-db.gforge.inria.fr/bss_eval/

Conventions
-----------

An audio signal is expected to be in the format of a 1-dimensional array where
the entries are the samples of the audio signal.  When providing a group of
estimated or reference sources, they should be provided in a 2-dimensional
array, where the first dimension corresponds to the source number and the
second corresponds to the samples.

Metrics
-------

* :func:`mir_eval.separation.bss_eval_sources`: Computes the bss_eval metrics,
  which optimally match the estimated sources to the reference sources and
  measure the distortion and artifacts present in the estimated sources as well
  as the interference between them.

'''

import numpy as np
import scipy.fftpack
from scipy.linalg import toeplitz
from scipy.signal import fftconvolve
import collections
import itertools
import warnings
from . import util


# The maximum allowable number of sources (prevents insane computational load)
MAX_SOURCES = 100


class DefaultFFT(object):
    """Class designed for power-users to inherit and replace with their own
    versions of fft, ifft and convolution. This allows substitution of faster
    versions that may require more installation and setup than is appropriate
    for mir_eval.

    Defaults to using scipy.fftpack and scipy.signal.fftconvolve

    Attributes:
        fft_name : string
            the name of the currently planned fft
        input_array : ndarray
            the array on which to perform the fft
        direction : string
            the direction of the fft that will be performed next either
            'forward' or 'inverse'
        source_type : dtype
            the type of the input to the fft
        result_type : dtype
            the desired output type
    """

    def __init__(self):
        """Returns a new object."""
        self.fft_name = ""
        self.input_array = None
        self.direction = ""
        self.source_type = None
        self.result_type = None

    def plan_fft(self, fft_name="", input_array=None, direction='forward',
                 source_type=None, result_type=None):
        """Plan the next fft to be performed. Simply `pass` if no planning
        required. A few parameters are supplied that should be sufficient for
        most planning algorithms. More may have to be added depending on the
        planning used."""
        self.fft_name = fft_name
        self.input_array = input_array
        self.direction = direction
        self.source_type = source_type
        self.result_type = result_type

    def perform_fft(self, target, **kwargs):
        """Perform an fft (that was just planned, if planning is required)."""
        return scipy.fftpack.fft(target, **kwargs)

    def perform_ifft(self, target, **kwargs):
        """Perform an ifft (that was just planned, if planning is required)."""
        return scipy.fftpack.ifft(target, **kwargs)

    def perform_convolution(self, tensor1, tensor2, **kwargs):
        """Perform a convolution of the two input tensors. May need to make use
        of above functions for performing the convolution."""
        return fftconvolve(tensor1, tensor2, **kwargs)


def validate(reference_sources, estimated_sources):
    """Checks that the input data to a metric are valid, and throws helpful
    errors if not.

    Parameters
    ----------
    reference_sources : np.ndarray, shape=(nsrc1, nsampl1)
        matrix containing true sources
    estimated_sources : np.ndarray, shape=(nsrc2, nsampl2)
        matrix containing estimated sources

    """

    if reference_sources.shape != estimated_sources.shape:
        raise ValueError('The shape of estimated sources and the true '
                         'sources should match.  reference_sources.shape '
                         '= {}, estimated_sources '
                         '= {}'.format(reference_sources.shape,
                                       estimated_sources.shape))

    if reference_sources.size == 0:
        warnings.warn("reference_sources is empty, should be of size "
                      "(nsrc, nsample).  sdr, sir, sar, and perm will all "
                      "be empty np.ndarrays")
    elif reference_sources.ndim == 2 \
            and np.any(np.all(reference_sources == 0, axis=1)):
        raise ValueError('All the reference sources should be non-silent (not '
                         'all-zeros), but at least one of the reference '
                         'sources is all 0s, which introduces ambiguity to the'
                         ' evaluation. (Otherwise we can add infinitely many '
                         'all-zero sources.)')
    elif reference_sources.ndim > 2 \
            and np.any(np.all(np.sum(reference_sources, axis=-1) == 0,
                              axis=1)):
        raise ValueError('All the reference sources should be non-silent (not '
                         'all-zeros), but at least one of the reference '
                         'sources is all 0s, which introduces ambiguity to the'
                         ' evaluation. (Otherwise we can add infinitely many '
                         'all-zero sources.)')

    if estimated_sources.size == 0:
        warnings.warn("estimated_sources is empty, should be of size "
                      "(nsrc, nsample).  sdr, sir, sar, and perm will all "
                      "be empty np.ndarrays")
    elif estimated_sources.ndim == 2 \
            and np.any(np.all(estimated_sources == 0, axis=1)):
        raise ValueError('All the estimated sources should be non-silent (not '
                         'all-zeros), but at least one of the estimated '
                         'sources is all 0s. Since we require each reference '
                         'source to be non-silent, having a silent estiamted '
                         'source will result in an underdetermined system.')
    elif estimated_sources.ndim > 2 \
            and np.any(np.all(np.sum(estimated_sources, axis=-1) == 0,
                              axis=1)):
        raise ValueError('All the estimated sources should be non-silent (not '
                         'all-zeros), but at least one of the estimated '
                         'sources is all 0s. Since we require each reference '
                         'source to be non-silent, having a silent estiamted '
                         'source will result in an underdetermined system.')

    if estimated_sources.shape[0] > MAX_SOURCES or \
            reference_sources.shape[0] > MAX_SOURCES:
        raise ValueError('The supplied matrices should be of shape (n_sources,'
                         ' n_samples) but n_sources = {} which is greater than'
                         'mir_eval.separation.MAX_SOURCES = {}.  To override '
                         'this check, set mir_eval.separation.MAX_SOURCES to '
                         'a larger value.'.format(estimated_sources.shape[0],
                                                  MAX_SOURCES))


def bss_eval_sources(reference_sources, estimated_sources,
                     compute_permutation=True, fft_evaluator=None):
    """MATLAB translation of BSS_EVAL Toolbox

    Ordering and measurement of the separation quality for estimated source
    signals in terms of filtered true source, interference and artifacts.

    The decomposition allows a time-invariant filter distortion of length
    512, as described in Section III.B of [#vincent2006performance]_.

    Examples
    --------
    >>> # reference_sources[n] should be an ndarray of samples of the
    >>> # n'th reference source
    >>> # estimated_sources[n] should be the same for the n'th estimated
    >>> # source
    >>> (sdr, sir, sar,
    ...  perm) = mir_eval.separation.bss_eval_sources(reference_sources,
    ...                                               estimated_sources)

    Parameters
    ----------
    reference_sources : np.ndarray, shape=(nsrc, nsampl)
        matrix containing true sources (must have same shape as
        estimated_sources)
    estimated_sources : np.ndarray, shape=(nsrc, nsampl)
        matrix containing estimated sources (must have same shape as
        reference_sources)
    compute_permutation : bool, optional
        compute permutation of estimate/source combinations (True by default)
    fft_evaluator : object, optional
        instance of class with methods for evaluating ffts

    Returns
    -------
    sdr : np.ndarray, shape=(nsrc,)
        vector of Signal to Distortion Ratios (SDR)
    sir : np.ndarray, shape=(nsrc,)
        vector of Source to Interference Ratios (SIR)
    sar : np.ndarray, shape=(nsrc,)
        vector of Sources to Artifacts Ratios (SAR)
    perm : np.ndarray, shape=(nsrc,)
        vector containing the best ordering of estimated sources in
        the mean SIR sense (estimated source number perm[j] corresponds to
        true source number j)
        Note: perm will be [0, 1, ..., nsrc-1] if compute_permutation is False

    """

    # make sure the input is of shape (nsrc, nsampl)
    if estimated_sources.ndim == 1:
        estimated_sources = estimated_sources[np.newaxis, :]
    if reference_sources.ndim == 1:
        reference_sources = reference_sources[np.newaxis, :]

    validate(reference_sources, estimated_sources)
    # If empty matrices were supplied, return empty lists (special case)
    if reference_sources.size == 0 or estimated_sources.size == 0:
        return np.array([]), np.array([]), np.array([]), np.array([])

    nsrc = estimated_sources.shape[0]

    # check if use provided their own fft evaluator
    if fft_evaluator is None:
        fft_evaluator = DefaultFFT()
    else:
        # verify that all the functions can be called
        assert callable(fft_evaluator.plan_fft)
        assert callable(fft_evaluator.perform_fft)
        assert callable(fft_evaluator.perform_ifft)
        assert callable(fft_evaluator.perform_convolution)

    # does user desire permutations?
    if compute_permutation:
        # compute criteria for all possible pair matches
        sdr = np.empty((nsrc, nsrc))
        sir = np.empty((nsrc, nsrc))
        sar = np.empty((nsrc, nsrc))
        for jest in range(nsrc):
            for jtrue in range(nsrc):
                s_true, e_spat, e_interf, e_artif = \
                    _bss_decomp_mtifilt(reference_sources,
                                        estimated_sources[jest],
                                        jtrue, 512, fft_evaluator)
                sdr[jest, jtrue], sir[jest, jtrue], sar[jest, jtrue] = \
                    _bss_source_crit(s_true, e_spat, e_interf, e_artif)
    else:
        # compute criteria for only the simple correspondence
        # (estimate 1 is estimate corresponding to reference source 1, etc.)
        sdr = np.empty(nsrc)
        sir = np.empty(nsrc)
        sar = np.empty(nsrc)
        for j in range(nsrc):
            s_true, e_spat, e_interf, e_artif = \
                _bss_decomp_mtifilt(reference_sources,
                                    estimated_sources[j],
                                    j, 512, fft_evaluator)
            sdr[j], sir[j], sar[j] = \
                _bss_source_crit(s_true, e_spat, e_interf, e_artif)

    # does user desire permutations?
    if compute_permutation:
        # select the best ordering
        perms = list(itertools.permutations(list(range(nsrc))))
        mean_sir = np.empty(len(perms))
        dum = np.arange(nsrc)
        for (i, perm) in enumerate(perms):
            mean_sir[i] = np.mean(sir[perm, dum])
        popt = perms[np.argmax(mean_sir)]
        idx = (popt, dum)
        return (sdr[idx], sir[idx], sar[idx], np.asarray(popt))
    else:
        # return the default permutation for compatibility
        popt = np.arange(nsrc)
        return (sdr, sir, sar, popt)


def bss_eval_sources_framewise(reference_sources, estimated_sources,
                               window, hop, compute_permutation=False,
                               fft_evaluator=None):
    """Framewise computation of bss_eval_sources

    Examples
    --------
    >>> # reference_sources[n] should be an ndarray of samples of the
    >>> # n'th reference source
    >>> # estimated_sources[n] should be the same for the n'th estimated
    >>> # source
    >>> (sdr, sir, sar,
    ...  perm) = mir_eval.separation.bss_eval_sources_framewise(
             reference_sources,
    ...      estimated_sources)

    Parameters
    ----------
    reference_sources : np.ndarray, shape=(nsrc, nsampl)
        matrix containing true sources (must have the same shape as
        estimated_sources)
    estimated_sources : np.ndarray, shape=(nsrc, nsampl)
        matrix containing estimated sources (must have the same shape as
        reference_sources)
    window : int
        Window length for framewise evaluation
    hop : int
        Hop size for framewise evaluation
    compute_permutation : bool, optional
        compute permutation of estimate/source combinations for all windows
        (False by default)

    Returns
    -------
    sdr : np.ndarray, shape=(nsrc, nframes)
        vector of Signal to Distortion Ratios (SDR)
    sir : np.ndarray, shape=(nsrc, nframes)
        vector of Source to Interference Ratios (SIR)
    sar : np.ndarray, shape=(nsrc, nframes)
        vector of Sources to Artifacts Ratios (SAR)
    perm : np.ndarray, shape=(nsrc, nframes)
        vector containing the best ordering of estimated sources in
        the mean SIR sense (estimated source number perm[j] corresponds to
        true source number j)
        Note: perm will be range(nsrc) for all windows if compute_permutation
        is False

    """

    # make sure the input is of shape (nsrc, nsampl)
    if estimated_sources.ndim == 1:
        estimated_sources = estimated_sources[np.newaxis, :]
    if reference_sources.ndim == 1:
        reference_sources = reference_sources[np.newaxis, :]

    validate(reference_sources, estimated_sources)
    # If empty matrices were supplied, return empty lists (special case)
    if reference_sources.size == 0 or estimated_sources.size == 0:
        return np.array([]), np.array([]), np.array([]), np.array([])

    nsrc = reference_sources.shape[0]

    nwin = int(
        np.floor((reference_sources.shape[1] - window + hop) / hop)
    )
    # make sure that more than 1 window will be evaluated
    if nwin < 2:
        raise ValueError('Invalid window size and hop size have been supplied.'
                         'From these paramters it was determined that only {} '
                         'window(s) should be used.'.format(nwin))

    # check if use provided their own fft evaluator
    if fft_evaluator is None:
        fft_evaluator = DefaultFFT()
    else:
        # verify that all the functions can be called
        assert callable(fft_evaluator.plan_fft)
        assert callable(fft_evaluator.perform_fft)
        assert callable(fft_evaluator.perform_ifft)
        assert callable(fft_evaluator.perform_convolution)

    # compute the criteria across all windows
    sdr = np.empty((nsrc, nwin))
    sir = np.empty((nsrc, nwin))
    sar = np.empty((nsrc, nwin))
    perm = np.empty((nsrc, nwin))

    # k iterates across all the windows
    for k in range(nwin):
        win_slice = slice(k * hop, k * hop + window)
        sdr[:, k], sir[:, k], sar[:, k], perm[:, k] = bss_eval_sources(
            reference_sources[:, win_slice],
            estimated_sources[:, win_slice],
            compute_permutation,
            fft_evaluator
        )

    return sdr, sir, sar, perm


def bss_eval_images(reference_sources, estimated_sources,
                    compute_permutation=True, fft_evaluator=None):
    """Implementation of the bss_eval_images function from the
    BSS_EVAL Matlab toolbox.

    Ordering and measurement of the separation quality for estimated source
    signals in terms of filtered true source, interference and artifacts.
    This method also provides the ISR measure.

    The decomposition allows a time-invariant filter distortion of length
    512, as described in Section III.B of [#vincent2006performance]_.

    Passing True for compute_permutation will much improve the performance of
    the evaluation; however, it is not always appropriate and is not the
    way that the BSS_EVAL Matlab toolbox computes bss_eval_images.

    Examples
    --------
    >>> # reference_sources[n] should be an ndarray of samples of the
    >>> # n'th reference source
    >>> # estimated_sources[n] should be the same for the n'th estimated
    >>> # source
    >>> (sdr, isr, sir, sar,
    ...  perm) = mir_eval.separation.bss_eval_images(reference_sources,
    ...                                               estimated_sources)

    Parameters
    ----------
    reference_sources : np.ndarray, shape=(nsrc, nsampl, nchan)
        matrix containing true sources
    estimated_sources : np.ndarray, shape=(nsrc, nsampl, nchan)
        matrix containing estimated sources
    compute_permutation : bool, optional
        compute permutation of estimate/source combinations (True by default)

    Returns
    -------
    sdr : np.ndarray, shape=(nsrc,)
        vector of Signal to Distortion Ratios (SDR)
    isr : np.ndarray, shape=(nsrc,)
        vector of source Image to Spatial distortion Ratios (ISR)
    sir : np.ndarray, shape=(nsrc,)
        vector of Source to Interference Ratios (SIR)
    sar : np.ndarray, shape=(nsrc,)
        vector of Sources to Artifacts Ratios (SAR)
    perm : np.ndarray, shape=(nsrc,)
        vector containing the best ordering of estimated sources in
        the mean SIR sense (estimated source number perm[j] corresponds to
        true source number j)
        Note: perm will be (1,2,...,nsrc) if compute_permutation is False

    """

    validate(reference_sources, estimated_sources)
    # If empty matrices were supplied, return empty lists (special case)
    if reference_sources.size == 0 or estimated_sources.size == 0:
        return np.array([]), np.array([]), np.array([]), \
                         np.array([]), np.array([])

<<<<<<< HEAD
    # check if use provided their own fft evaluator
    if fft_evaluator is None:
        fft_evaluator = DefaultFFT()
    else:
        # verify that all the functions can be called
        assert callable(fft_evaluator.plan_fft)
        assert callable(fft_evaluator.perform_fft)
        assert callable(fft_evaluator.perform_ifft)
        assert callable(fft_evaluator.perform_convolution)
=======
    # make sure the input has 3 dimensions
    if estimated_sources.ndim != 3 or reference_sources.ndim != 3:
        raise ValueError('Please ensure input is in the form (nsrc, nsampl,'
                         'nchan). Cannot infer desired shape from input.')
>>>>>>> 527e5fa7

    # determine size parameters
    nsrc = estimated_sources.shape[0]
    nsampl = estimated_sources.shape[1]
    nchan = estimated_sources.shape[2]

    # does the user desire permutation?
    if compute_permutation:
        # compute criteria for all possible pair matches
        sdr = np.empty((nsrc, nsrc))
        isr = np.empty((nsrc, nsrc))
        sir = np.empty((nsrc, nsrc))
        sar = np.empty((nsrc, nsrc))
        for jest in range(nsrc):
            for jtrue in range(nsrc):
                s_true, e_spat, e_interf, e_artif = \
                    _bss_decomp_mtifilt_images(
                        reference_sources,
                        np.reshape(
                            estimated_sources[jest],
                            (nsampl, nchan),
                            order='F'
                        ),
                        jtrue,
                        512,
                        fft_evaluator
                    )
                sdr[jest, jtrue], isr[jest, jtrue], \
                    sir[jest, jtrue], sar[jest, jtrue] = \
                    _bss_image_crit(s_true, e_spat, e_interf, e_artif)
    else:
        # compute criteria for only the simple correspondence
        # (estimate 1 is estimate corresponding to reference source 1, etc.)
        sdr = np.empty(nsrc)
        isr = np.empty(nsrc)
        sir = np.empty(nsrc)
        sar = np.empty(nsrc)
        Gj = [0] * nsrc  # prepare G matrics with zeroes
        G = np.zeros(1)
        for j in range(nsrc):
            # save G matrix to avoid recomputing it every call
            s_true, e_spat, e_interf, e_artif, Gj_temp, G = \
                _bss_decomp_mtifilt_images(reference_sources,
                                           np.reshape(estimated_sources[j],
                                                      (nsampl, nchan),
                                                      order='F'),
                                           j, 512, Gj[j], G, fft_evaluator)
            Gj[j] = Gj_temp
            sdr[j], isr[j], sir[j], sar[j] = \
                _bss_image_crit(s_true, e_spat, e_interf, e_artif)

    # does user desire permutations?
    if compute_permutation:
        # select the best ordering
        perms = list(itertools.permutations(range(nsrc)))
        mean_sir = np.empty(len(perms))
        dum = np.arange(nsrc)
        for (i, perm) in enumerate(perms):
            mean_sir[i] = np.mean(sir[perm, dum])
        popt = perms[np.argmax(mean_sir)]
        idx = (popt, dum)
        return (sdr[idx], isr[idx], sir[idx], sar[idx], np.asarray(popt))
    else:
        # return the default permutation for compatibility
        popt = np.arange(nsrc)
        return (sdr, isr, sir, sar, popt)


def bss_eval_images_framewise(reference_sources, estimated_sources,
                              window, hop, compute_permutation=False,
                              fft_evaluator=None):
    """Framewise computation of bss_eval_images

    Examples
    --------
    >>> # reference_sources[n] should be an ndarray of samples of the
    >>> # n'th reference source
    >>> # estimated_sources[n] should be the same for the n'th estimated
    >>> # source
    >>> (sdr, sir, sar,
    ...  perm) = mir_eval.separation.bss_eval_images_framewise(
             reference_sources,
    ...      estimated_sources,
             window,
    ....     hop)

    Parameters
    ----------
    reference_sources : np.ndarray, shape=(nsrc, nsampl)
        matrix containing true sources (must have the same shape as
        estimated_sources)
    estimated_sources : np.ndarray, shape=(nsrc, nsampl)
        matrix containing estimated sources (must have the same shape as
        reference_sources)
    window : int
        Window length for framewise evaluation
    hop : int
        Hop size for framewise evaluation
    compute_permutation : bool, optional
        compute permutation of estimate/source combinations for all windows
        (False by default)

    Returns
    -------
    sdr : np.ndarray, shape=(nsrc, nframes)
        vector of Signal to Distortion Ratios (SDR)
    isr : np.ndarray, shape=(nsrc, nframes)
        vector of source Image to Spatial distortion Ratios (ISR)
    sir : np.ndarray, shape=(nsrc, nframes)
        vector of Source to Interference Ratios (SIR)
    sar : np.ndarray, shape=(nsrc, nframes)
        vector of Sources to Artifacts Ratios (SAR)
    perm : np.ndarray, shape=(nsrc, nframes)
        vector containing the best ordering of estimated sources in
        the mean SIR sense (estimated source number perm[j] corresponds to
        true source number j)
        Note: perm will be range(nsrc) for all windows if compute_permutation
        is False

    """

    # make sure the input is of shape (nsrc, nsampl)
    if estimated_sources.ndim == 1:
        estimated_sources = estimated_sources[np.newaxis, :]
    if reference_sources.ndim == 1:
        reference_sources = reference_sources[np.newaxis, :]

    validate(reference_sources, estimated_sources)
    # If empty matrices were supplied, return empty lists (special case)
    if reference_sources.size == 0 or estimated_sources.size == 0:
        return np.array([]), np.array([]), np.array([]), np.array([])

    nsrc = reference_sources.shape[0]

    nwin = int(
        np.floor((reference_sources.shape[1] - window + hop) / hop)
    )
    # make sure that more than 1 window will be evaluated
    if nwin < 2:
        raise ValueError('Invalid window size and hop size have been supplied.'
                         'From these paramters it was determined that only {} '
                         'window(s) should be used.'.format(nwin))

    # check if use provided their own fft evaluator
    if fft_evaluator is None:
        fft_evaluator = DefaultFFT()
    else:
        # verify that all the functions can be called
        assert callable(fft_evaluator.plan_fft)
        assert callable(fft_evaluator.perform_fft)
        assert callable(fft_evaluator.perform_ifft)
        assert callable(fft_evaluator.perform_convolution)

    # compute the criteria across all windows
    sdr = np.empty((nsrc, nwin))
    isr = np.empty((nsrc, nwin))
    sir = np.empty((nsrc, nwin))
    sar = np.empty((nsrc, nwin))
    perm = np.empty((nsrc, nwin))

    # k iterates across all the windows
    for k in range(nwin):
        win_slice = slice(k * hop, k * hop + window)
        sdr[:, k], isr[:, k], sir[:, k], sar[:, k], perm[:, k] = \
            bss_eval_images(
                reference_sources[:, win_slice, :],
                estimated_sources[:, win_slice, :],
                compute_permutation,
                fft_evaluator
            )

    return sdr, isr, sir, sar, perm


def _bss_decomp_mtifilt(reference_sources, estimated_source, j, flen,
                        fft_evaluator):
    """Decomposition of an estimated source image into four components
    representing respectively the true source image, spatial (or filtering)
    distortion, interference and artifacts, derived from the true source
    images using multichannel time-invariant filters.

    Parameters
    ----------
    reference_sources :

    estimated_source :

    j :

    flen :

    fft_evaluator :


    Returns
    -------

    """
    nsampl = estimated_source.size
    # decomposition
    # true source image
    s_true = np.hstack((reference_sources[j], np.zeros(flen - 1)))
    # spatial (or filtering) distortion
    e_spat = _project(reference_sources[j, np.newaxis, :], estimated_source,
                      flen, fft_evaluator) - s_true
    # interference
    e_interf = _project(reference_sources, estimated_source,
                        flen, fft_evaluator) - s_true - e_spat
    # artifacts
    e_artif = -s_true - e_spat - e_interf
    e_artif[:nsampl] += estimated_source
    return (s_true, e_spat, e_interf, e_artif)


def _bss_decomp_mtifilt_images(reference_sources, estimated_source, j, flen,
                               fft_evaluator, Gj=None, G=None):
    """Decomposition of an estimated source image into four components
    representing respectively the true source image, spatial (or filtering)
    distortion, interference and artifacts, derived from the true source
    images using multichannel time-invariant filters.
    Adapted version to work with multichannel sources.
    Improved performance can be gained by passing Gj and G parameters.
    """
    nsampl = np.shape(estimated_source)[0]
    nchan = np.shape(estimated_source)[1]
    # are we saving the Gj and G parameters?
    saveg = Gj is not None and G is not None
    # decomposition
    # true source image
    s_true = np.hstack((np.reshape(reference_sources[j],
                                   (nsampl, nchan),
                                   order="F").transpose(),
                        np.zeros((nchan, flen - 1))))
    # spatial (or filtering) distortion
    if saveg:
        e_spat, Gj = _project_images(reference_sources[j, np.newaxis, :],
                                     estimated_source, flen, fft_evaluator, Gj)
    else:
        e_spat = _project_images(reference_sources[j, np.newaxis, :],
                                 estimated_source, flen, fft_evaluator)
    e_spat = e_spat - s_true
    # interference
    if saveg:
        e_interf, G = _project_images(reference_sources,
                                      estimated_source, flen, fft_evaluator, G)
    else:
        e_interf = _project_images(reference_sources,
                                   estimated_source, flen, fft_evaluator)
    e_interf = e_interf - s_true - e_spat
    # artifacts
    e_artif = -s_true - e_spat - e_interf
    e_artif[:, :nsampl] += estimated_source.transpose()
    # return Gj and G only if they were passed in
    if saveg:
        return (s_true, e_spat, e_interf, e_artif, Gj, G)
    else:
        return (s_true, e_spat, e_interf, e_artif)


def _project(reference_sources, estimated_source, flen, fft_evaluator):
    """Least-squares projection of estimated source on the subspace spanned by
    delayed versions of reference sources, with delays between 0 and flen-1

    Parameters
    ----------
    reference_sources :

    estimated_source :

    flen :

    fft_evaluator :


    Returns
    -------

    """
    nsrc, nsampl = reference_sources.shape

    # computing coefficients of least squares problem via FFT ##
    # zero padding and FFT of input data
    reference_sources = np.hstack((reference_sources,
                                   np.zeros((nsrc, flen - 1))))
    estimated_source = np.hstack((estimated_source, np.zeros(flen - 1)))
    n_fft = int(2**np.ceil(np.log2(nsampl + flen - 1.)))
    # perform an fft of the reference sources
    fft_evaluator.plan_fft('fft_sf', reference_sources, 'forward')
    sf = fft_evaluator.perform_fft(reference_sources, n=n_fft, axis=1)
    # perform an fft of the estimated sources
    fft_evaluator.plan_fft('fft_sef', estimated_source, 'forward')
    sef = fft_evaluator.perform_fft(estimated_source, n=n_fft)
    # inner products between delayed versions of reference_sources
    G = np.zeros((nsrc * flen, nsrc * flen))
    for i in range(nsrc):
        for j in range(nsrc):
            ssf = sf[i] * np.conj(sf[j])
            fft_evaluator.plan_fft('fft_ssf', ssf, 'inverse')
            ssf = np.real(fft_evaluator.perform_ifft(ssf))
            ss = toeplitz(np.hstack((ssf[0], ssf[-1:-flen:-1])),
                          r=ssf[:flen])
            G[i * flen: (i+1) * flen, j * flen: (j+1) * flen] = ss
            G[j * flen: (j+1) * flen, i * flen: (i+1) * flen] = ss.T
    # inner products between estimated_source and delayed versions of
    # reference_sources
    D = np.zeros(nsrc * flen)
    for i in range(nsrc):
        ssef = sf[i] * np.conj(sef)
        fft_evaluator.plan_fft('fft_ssef', ssef, 'inverse')
        ssef = np.real(fft_evaluator.perform_ifft(ssef))
        D[i * flen: (i+1) * flen] = np.hstack((ssef[0], ssef[-1:-flen:-1]))

    # Computing projection
    # Distortion filters
    try:
        C = np.linalg.solve(G, D).reshape(flen, nsrc, order='F')
    except np.linalg.linalg.LinAlgError:
        C = np.linalg.lstsq(G, D)[0].reshape(flen, nsrc, order='F')
    # Filtering
    sproj = np.zeros(nsampl + flen - 1)
    for i in range(nsrc):
        sproj[i] += fft_evaluator.perform_convolution(
            C[:, i],
            reference_sources[i]
        )[:nsampl + flen - 1]
    return sproj


def _project_images(reference_sources, estimated_source, flen, fft_evaluator,
                    G=None):
    """Least-squares projection of estimated source on the subspace spanned by
    delayed versions of reference sources, with delays between 0 and flen-1
    """
    nsrc, nsampl, nchan = reference_sources.shape
    reference_sources = np.reshape(np.transpose(reference_sources, (2, 0, 1)),
                                   (nchan*nsrc, nsampl), order='F')

    # computing coefficients of least squares problem via FFT ##
    # zero padding and FFT of input data
    reference_sources = np.hstack((reference_sources,
                                   np.zeros((nchan*nsrc, flen - 1))))
    estimated_source = \
        np.hstack((estimated_source.transpose(), np.zeros((nchan, flen - 1))))
    n_fft = int(2**np.ceil(np.log2(nsampl + flen - 1.)))
    # perform an fft of the reference sources
    fft_evaluator.plan_fft('fft_sf', reference_sources, 'forward')
    sf = fft_evaluator.perform_fft(reference_sources, n=n_fft, axis=1)
    # perform an fft of the estimated sources
    fft_evaluator.plan_fft('fft_sef', estimated_source, 'forward')
    sef = fft_evaluator.perform_fft(estimated_source, n=n_fft)
    # inner products between delayed versions of reference_sources
    if G is None:
        saveg = False
        G = np.zeros((nchan * nsrc * flen, nchan * nsrc * flen))
        for i in range(nchan * nsrc):
            for j in range(i+1):
                ssf = sf[i] * np.conj(sf[j])
                fft_evaluator.plan_fft('fft_ssf', ssf, 'inverse')
                ssf = np.real(fft_evaluator.perform_ifft(ssf))
                ss = toeplitz(np.hstack((ssf[0], ssf[-1:-flen:-1])),
                              r=ssf[:flen])
                G[i * flen: (i+1) * flen, j * flen: (j+1) * flen] = ss
                G[j * flen: (j+1) * flen, i * flen: (i+1) * flen] = ss.T
    else:  # avoid recomputing G (only works if no permutation is desired)
        saveg = True  # return G
        if np.all(G == 0):  # only compute G if passed as 0
            G = np.zeros((nchan * nsrc * flen, nchan * nsrc * flen))
            for i in range(nchan * nsrc):
                for j in range(i+1):
                    ssf = sf[i] * np.conj(sf[j])
                    fft_evaluator.plan_fft('fft_ssf', ssf, 'inverse')
                    ssf = np.real(fft_evaluator.perform_ifft(ssf))
                    ss = toeplitz(np.hstack((ssf[0], ssf[-1:-flen:-1])),
                                  r=ssf[:flen])
                    G[i * flen: (i+1) * flen, j * flen: (j+1) * flen] = ss
                    G[j * flen: (j+1) * flen, i * flen: (i+1) * flen] = ss.T

    # inner products between estimated_source and delayed versions of
    # reference_sources
    D = np.zeros((nchan * nsrc * flen, nchan))
    for k in range(nchan * nsrc):
        for i in range(nchan):
            ssef = sf[k] * np.conj(sef[i])
            fft_evaluator.plan_fft('fft_ssef', ssef, 'inverse')
            ssef = np.real(fft_evaluator.perform_ifft(ssef))
            D[k * flen: (k+1) * flen, i] = \
                np.hstack((ssef[0], ssef[-1:-flen:-1])).transpose()

    # Computing projection
    # Distortion filters
    try:
        C = np.linalg.solve(G, D).reshape(flen, nchan*nsrc, nchan, order='F')
    except np.linalg.linalg.LinAlgError:
        C = np.linalg.lstsq(G, D)[0].reshape(flen, nchan*nsrc, nchan,
                                             order='F')
    # Filtering
    sproj = np.zeros((nchan, nsampl + flen - 1))
    for k in range(nchan * nsrc):
        for i in range(nchan):
            sproj[i] += fft_evaluator.perform_convolution(
                C[:, k, i].transpose(),
                reference_sources[k]
            )[:nsampl + flen - 1]
    if saveg:
        return sproj, G
    else:
        return sproj


def _bss_source_crit(s_true, e_spat, e_interf, e_artif):
    """Measurement of the separation quality for a given source in terms of
    filtered true source, interference and artifacts.

    Parameters
    ----------
    s_true :

    e_spat :

    e_interf :

    e_artif :


    Returns
    -------

    """
    # energy ratios
    s_filt = s_true + e_spat
    sdr = _safe_db(np.sum(s_filt**2), np.sum((e_interf + e_artif)**2))
    sir = _safe_db(np.sum(s_filt**2), np.sum(e_interf**2))
    sar = _safe_db(np.sum((s_filt + e_interf)**2), np.sum(e_artif**2))
    return (sdr, sir, sar)


def _bss_image_crit(s_true, e_spat, e_interf, e_artif):
    """Measurement of the separation quality for a given image in terms of
    filtered true source, spatial error, interference and artifacts.

    Parameters
    ----------
    s_true :

    e_spat :

    e_interf :

    e_artif :


    Returns
    -------

    """
    # energy ratios
    sdr = _safe_db(np.sum(s_true**2), np.sum((e_spat+e_interf+e_artif)**2))
    isr = _safe_db(np.sum(s_true**2), np.sum(e_spat**2))
    sir = _safe_db(np.sum((s_true+e_spat)**2), np.sum(e_interf**2))
    sar = _safe_db(np.sum((s_true+e_spat+e_interf)**2), np.sum(e_artif**2))
    return (sdr, isr, sir, sar)


def _safe_db(num, den):
    """Properly handle the potential +Inf db SIR, instead of raising a
    RuntimeWarning. Only denominator is checked because the numerator can never
    be 0.

    Parameters
    ----------
    num :

    den :


    Returns
    -------

    """
    if den == 0:
        return np.Inf
    return 10 * np.log10(num / den)


def evaluate(reference_sources, estimated_sources, image=False,
             window=None, hop=None, **kwargs):
    """Compute all metrics for the given reference and estimated annotations.

    Examples
    --------
    >>> # reference_sources[n] should be an ndarray of samples of the
    >>> # n'th reference source
    >>> # estimated_sources[n] should be the same for the n'th estimated
    >>> scores = mir_eval.separation.evaluate(reference_sources,
    ...                                       estimated_sources)

    Parameters
    ----------
    reference_sources : np.ndarray, shape=(nsrc, nsampl[, nchan])
        matrix containing true sources
    estimated_sources : np.ndarray, shape=(nsrc, nsampl[, nchan])
        matrix containing estimated sources
    image : bool, optional
        whether to use bss_eval_images for evaluating the metrics
        if False, input cannot have more than 2 dimensions
    window : int, optional
        Window length for framewise evaluation
    hop : int, optional
        Hop size for framewise evaluation
    kwargs
        Additional keyword arguments which will be passed to the
        appropriate metric or preprocessing functions.

    Returns
    -------
    scores : dict
        Dictionary of scores, where the key is the metric name (str) and
        the value is the (float) score achieved.

    """
    # Parameter image must be True if input is higher than 3D
    if reference_sources.ndim > 2 or estimated_sources.ndim > 2:
        if not image:
            raise ValueError('Cannot evaluate a stereo image using'
                             'bss_eval_sources. Please pass image=True to'
                             'evaluate using bss_eval_images.')
    # Ensure image is a boolean (to prevent accidental parameter misordering)
    if not isinstance(image, bool):
        raise ValueError('The image parameter supplied is not a boolean!')

    # Compute all the metrics
    scores = collections.OrderedDict()

    if window is not None and hop is not None:
        if image:
            raise ValueError('Windowed evaluation is not yet implemented for'
                             'images.')
        else:
            sdr, sir, sar, perm = util.filter_kwargs(
                bss_eval_sources_framewise,
                reference_sources,
                estimated_sources,
                window,
                hop,
                **kwargs
            )
    elif window is not None or hop is not None:
        raise ValueError('In order to perform windowed evaluation, both window'
                         'and hop parameters must be supplied.')
    else:
        if image:
            sdr, isr, sir, sar, perm = util.filter_kwargs(
                bss_eval_images,
                reference_sources,
                estimated_sources,
                **kwargs
            )
        else:
            sdr, sir, sar, perm = util.filter_kwargs(
                bss_eval_sources,
                reference_sources,
                estimated_sources,
                **kwargs
            )

    scores['Source to Distortion'] = sdr.tolist()
    if image:
        scores['Image to Spatial'] = isr.tolist()
    scores['Source to Interference'] = sir.tolist()
    scores['Source to Artifact'] = sar.tolist()
    scores['Source permutation'] = perm

    return scores<|MERGE_RESOLUTION|>--- conflicted
+++ resolved
@@ -448,7 +448,11 @@
         return np.array([]), np.array([]), np.array([]), \
                          np.array([]), np.array([])
 
-<<<<<<< HEAD
+    # make sure the input has 3 dimensions
+    if estimated_sources.ndim != 3 or reference_sources.ndim != 3:
+        raise ValueError('Please ensure input is in the form (nsrc, nsampl,'
+                         'nchan). Cannot infer desired shape from input.')
+
     # check if use provided their own fft evaluator
     if fft_evaluator is None:
         fft_evaluator = DefaultFFT()
@@ -458,12 +462,6 @@
         assert callable(fft_evaluator.perform_fft)
         assert callable(fft_evaluator.perform_ifft)
         assert callable(fft_evaluator.perform_convolution)
-=======
-    # make sure the input has 3 dimensions
-    if estimated_sources.ndim != 3 or reference_sources.ndim != 3:
-        raise ValueError('Please ensure input is in the form (nsrc, nsampl,'
-                         'nchan). Cannot infer desired shape from input.')
->>>>>>> 527e5fa7
 
     # determine size parameters
     nsrc = estimated_sources.shape[0]
